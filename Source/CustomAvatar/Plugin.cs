--- conflicted
+++ resolved
@@ -86,7 +86,6 @@
         {
             if (newScene.name == "PCInit")
             {
-<<<<<<< HEAD
                 // OnSceneLoaded runs after OnActiveSceneChanged for PCInit so inject here
                 _sceneContext.Container.Inject(this);
 
@@ -97,10 +96,8 @@
 
                 KeyboardInputHandler keyboardInputHandler = _sceneContext.Container.InstantiateComponentOnNewGameObject<KeyboardInputHandler>();
                 Object.DontDestroyOnLoad(keyboardInputHandler.gameObject);
-=======
+
                 SetUpLighting();
-                AvatarManager.instance.LoadAvatarFromSettingsAsync();
->>>>>>> 749c23b8
             }
 
             if (newScene.name == "MenuCore")
