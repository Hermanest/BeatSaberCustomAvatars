﻿<?xml version="1.0" encoding="utf-8"?>
<Project ToolsVersion="4.0" DefaultTargets="Build" xmlns="http://schemas.microsoft.com/developer/msbuild/2003">
  <Import Project="$(MSBuildExtensionsPath)\$(MSBuildToolsVersion)\Microsoft.Common.props" Condition="Exists('$(MSBuildExtensionsPath)\$(MSBuildToolsVersion)\Microsoft.Common.props')" />
  <PropertyGroup>
    <Configuration Condition=" '$(Configuration)' == '' ">Debug</Configuration>
    <Platform Condition=" '$(Platform)' == '' ">AnyCPU</Platform>
    <ProjectGuid>{8207B0AC-FCA6-47AA-B634-795271F4E5D0}</ProjectGuid>
    <OutputType>Library</OutputType>
    <AppDesignerFolder>Properties</AppDesignerFolder>
    <RootNamespace>CustomAvatar</RootNamespace>
    <AssemblyName>CustomAvatar</AssemblyName>
    <TargetFrameworkVersion>v4.7.2</TargetFrameworkVersion>
    <FileAlignment>512</FileAlignment>
    <TargetFrameworkProfile />
    <NuGetPackageImportStamp>
    </NuGetPackageImportStamp>
  </PropertyGroup>
  <PropertyGroup Condition=" '$(Configuration)|$(Platform)' == 'Debug|AnyCPU' ">
    <PlatformTarget>AnyCPU</PlatformTarget>
    <DebugSymbols>true</DebugSymbols>
    <DebugType>portable</DebugType>
    <Optimize>false</Optimize>
    <OutputPath>bin\Debug\</OutputPath>
    <DefineConstants>TRACE;DEBUG;PLUGIN</DefineConstants>
    <ErrorReport>prompt</ErrorReport>
    <WarningLevel>4</WarningLevel>
  </PropertyGroup>
  <PropertyGroup Condition=" '$(Configuration)|$(Platform)' == 'Release|AnyCPU' ">
    <OutputPath>bin\Release\</OutputPath>
    <DefineConstants>PLUGIN</DefineConstants>
  </PropertyGroup>
  <ItemGroup>
    <Reference Include="0Harmony">
      <HintPath>..\..\Libraries\0Harmony.dll</HintPath>
    </Reference>
    <Reference Include="BSML, Version=1.0.6.0, Culture=neutral, processorArchitecture=MSIL">
      <SpecificVersion>False</SpecificVersion>
      <HintPath>..\..\Libraries\BSML.dll</HintPath>
    </Reference>
    <Reference Include="DynamicBone">
      <HintPath>..\..\Libraries\DynamicBone.dll</HintPath>
      <Aliases>BeatSaberDynamicBone</Aliases>
    </Reference>
    <Reference Include="DynamicOpenVR, Version=0.1.0.0, Culture=neutral, processorArchitecture=MSIL">
      <SpecificVersion>False</SpecificVersion>
      <HintPath>..\..\Libraries\DynamicOpenVR.dll</HintPath>
    </Reference>
    <Reference Include="FinalIK">
      <HintPath>..\..\Libraries\FinalIK.dll</HintPath>
      <Aliases>BeatSaberFinalIK</Aliases>
    </Reference>
    <Reference Include="HMLib">
      <HintPath>..\..\Libraries\HMLib.dll</HintPath>
    </Reference>
    <Reference Include="HMUI, Version=0.0.0.0, Culture=neutral, processorArchitecture=MSIL">
      <SpecificVersion>False</SpecificVersion>
      <HintPath>..\..\Libraries\HMUI.dll</HintPath>
    </Reference>
    <Reference Include="IPA.Injector, Version=3.13.2.0, Culture=neutral, processorArchitecture=MSIL">
      <SpecificVersion>False</SpecificVersion>
      <HintPath>..\..\Libraries\IPA.Injector.dll</HintPath>
    </Reference>
    <Reference Include="IPA.Loader, Version=1.0.0.0, Culture=neutral, processorArchitecture=MSIL">
      <SpecificVersion>False</SpecificVersion>
      <HintPath>..\..\Libraries\IPA.Loader.dll</HintPath>
    </Reference>
    <Reference Include="Main">
      <HintPath>..\..\Libraries\Main.dll</HintPath>
    </Reference>
    <Reference Include="Newtonsoft.Json, Version=6.0.0.0, Culture=neutral, PublicKeyToken=30ad4fe6b2a6aeed, processorArchitecture=MSIL">
      <SpecificVersion>False</SpecificVersion>
      <HintPath>..\..\Libraries\Newtonsoft.Json.dll</HintPath>
    </Reference>
    <Reference Include="System" />
    <Reference Include="System.Core" />
    <Reference Include="System.Data" />
    <Reference Include="System.Xml" />
    <Reference Include="Unity.TextMeshPro, Version=0.0.0.0, Culture=neutral, processorArchitecture=MSIL">
      <SpecificVersion>False</SpecificVersion>
      <HintPath>..\..\Libraries\Unity.TextMeshPro.dll</HintPath>
    </Reference>
    <Reference Include="UnityEditor">
      <HintPath>..\..\Libraries\UnityEditor.dll</HintPath>
    </Reference>
    <Reference Include="UnityEngine, Version=0.0.0.0, Culture=neutral, processorArchitecture=MSIL">
      <SpecificVersion>False</SpecificVersion>
      <HintPath>..\..\Libraries\UnityEngine.dll</HintPath>
    </Reference>
    <Reference Include="UnityEngine.AnimationModule, Version=0.0.0.0, Culture=neutral, processorArchitecture=MSIL">
      <SpecificVersion>False</SpecificVersion>
      <HintPath>..\..\Libraries\UnityEngine.AnimationModule.dll</HintPath>
    </Reference>
    <Reference Include="UnityEngine.AssetBundleModule, Version=0.0.0.0, Culture=neutral, processorArchitecture=MSIL">
      <SpecificVersion>False</SpecificVersion>
      <HintPath>..\..\Libraries\UnityEngine.AssetBundleModule.dll</HintPath>
    </Reference>
    <Reference Include="UnityEngine.AudioModule, Version=0.0.0.0, Culture=neutral, processorArchitecture=MSIL">
      <SpecificVersion>False</SpecificVersion>
      <HintPath>..\..\Libraries\UnityEngine.AudioModule.dll</HintPath>
    </Reference>
    <Reference Include="UnityEngine.CoreModule, Version=0.0.0.0, Culture=neutral, processorArchitecture=MSIL">
      <SpecificVersion>False</SpecificVersion>
      <HintPath>..\..\Libraries\UnityEngine.CoreModule.dll</HintPath>
    </Reference>
    <Reference Include="UnityEngine.ImageConversionModule">
      <HintPath>..\..\Libraries\UnityEngine.ImageConversionModule.dll</HintPath>
    </Reference>
    <Reference Include="UnityEngine.IMGUIModule, Version=0.0.0.0, Culture=neutral, processorArchitecture=MSIL">
      <SpecificVersion>False</SpecificVersion>
      <HintPath>..\..\Libraries\UnityEngine.IMGUIModule.dll</HintPath>
    </Reference>
    <Reference Include="UnityEngine.InputLegacyModule">
      <HintPath>..\..\Libraries\UnityEngine.InputLegacyModule.dll</HintPath>
    </Reference>
    <Reference Include="UnityEngine.ParticleSystemModule, Version=0.0.0.0, Culture=neutral, processorArchitecture=MSIL">
      <SpecificVersion>False</SpecificVersion>
      <HintPath>..\..\Libraries\UnityEngine.ParticleSystemModule.dll</HintPath>
    </Reference>
    <Reference Include="UnityEngine.PhysicsModule, Version=0.0.0.0, Culture=neutral, processorArchitecture=MSIL">
      <SpecificVersion>False</SpecificVersion>
      <HintPath>..\..\Libraries\UnityEngine.PhysicsModule.dll</HintPath>
    </Reference>
    <Reference Include="UnityEngine.UI, Version=1.0.0.0, Culture=neutral, processorArchitecture=MSIL">
      <SpecificVersion>False</SpecificVersion>
      <HintPath>..\..\Libraries\UnityEngine.UI.dll</HintPath>
    </Reference>
    <Reference Include="UnityEngine.VRModule, Version=0.0.0.0, Culture=neutral, processorArchitecture=MSIL">
      <SpecificVersion>False</SpecificVersion>
      <HintPath>..\..\Libraries\UnityEngine.VRModule.dll</HintPath>
    </Reference>
    <Reference Include="UnityEngine.XRModule, Version=0.0.0.0, Culture=neutral, processorArchitecture=MSIL">
      <SpecificVersion>False</SpecificVersion>
      <HintPath>..\..\Libraries\UnityEngine.XRModule.dll</HintPath>
    </Reference>
    <Reference Include="Zenject">
      <HintPath>..\..\Libraries\Zenject.dll</HintPath>
    </Reference>
    <Reference Include="Zenject-usage">
      <HintPath>..\..\Libraries\Zenject-usage.dll</HintPath>
    </Reference>
  </ItemGroup>
  <ItemGroup>
    <Compile Include="Avatar\AvatarIK.cs" />
    <Compile Include="Avatar\AvatarTracking.cs" />
    <Compile Include="AvatarLayers.cs" />
    <Compile Include="Avatar\AvatarFingerTracking.cs" />
    <Compile Include="Avatar\BodyAwareBehaviour.cs" />
    <Compile Include="BeatSaberEvents.cs" />
    <Compile Include="CustomAvatarsInstaller.cs" />
    <Compile Include="KeyboardInputHandler.cs" />
<<<<<<< HEAD
    <Compile Include="Logging\ILoggerFactory.cs" />
    <Compile Include="Logging\IPALoggerFactory.cs" />
=======
    <Compile Include="Lighting\LightingRig.cs" />
>>>>>>> 749c23b8
    <Compile Include="ShaderLoader.cs" />
    <Compile Include="UIInstaller.cs" />
    <Compile Include="UI\AvatarListItem.cs" />
    <Compile Include="AvatarManager.cs" />
    <Compile Include="AvatarTailor.cs" />
    <Compile Include="AvatarResizeMode.cs" />
    <Compile Include="FirstPersonExclusion.cs" />
    <Compile Include="GlobalSuppressions.cs" />
    <Compile Include="Legacy\Aliases.cs" />
    <Compile Include="StereoRendering\MirrorHelper.cs" />
    <Compile Include="Tracking\AvatarInput.cs" />
    <Compile Include="Tracking\Extensions.cs" />
    <Compile Include="Tracking\DeviceUse.cs" />
    <Compile Include="Tracking\VRAvatarInput.cs" />
    <Compile Include="UI\BSMLExtensions.cs" />
    <Compile Include="Avatar\LoadedAvatar.cs" />
    <Compile Include="AvatarDescriptor.cs" />
    <Compile Include="Avatar\AvatarEventsPlayer.cs" />
    <Compile Include="EventFilterBehaviour.cs" />
    <Compile Include="EventFilters.cs" />
    <Compile Include="Exceptions\AvatarLoadException.cs" />
    <Compile Include="Tracking\OpenVRWrapper.cs" />
    <Compile Include="PoseManager.cs" />
    <Compile Include="EventManager.cs" />
<<<<<<< HEAD
    <Compile Include="Utilities\FloatJsonConverter.cs" />
    <Compile Include="Logging\ILogger.cs" />
    <Compile Include="Logging\IPALogger.cs" />
    <Compile Include="Utilities\PoseJsonConverter.cs" />
    <Compile Include="Utilities\QuaternionJsonConverter.cs" />
    <Compile Include="Utilities\ReflectionExtensions.cs" />
    <Compile Include="Utilities\SettingsManager.cs" />
    <Compile Include="Logging\UnityDebugLogger.cs" />
    <Compile Include="Utilities\Vector2JsonConverter.cs" />
    <Compile Include="Utilities\Vector3JsonConverter.cs" />
=======
    <Compile Include="Utilities\Converters\FloatJsonConverter.cs" />
    <Compile Include="Utilities\Converters\PoseJsonConverter.cs" />
    <Compile Include="Utilities\Converters\QuaternionJsonConverter.cs" />
    <Compile Include="Utilities\ReflectionExtensions.cs" />
    <Compile Include="Utilities\SettingsManager.cs" />
    <Compile Include="Utilities\Converters\Vector2JsonConverter.cs" />
    <Compile Include="Utilities\Converters\ColorJsonConverter.cs" />
    <Compile Include="Utilities\Converters\Vector3JsonConverter.cs" />
>>>>>>> 749c23b8
    <Compile Include="VRIKManager.cs" />
    <Compile Include="Plugin.cs" />
    <Compile Include="Properties\AssemblyInfo.cs" />
    <Compile Include="Avatar\SpawnedAvatar.cs" />
    <Compile Include="StereoRendering\StereoRenderer.cs" />
    <Compile Include="StereoRendering\StereoRenderManager.cs" />
    <Compile Include="StereoRendering\VRRenderEventDetector.cs" />
    <Compile Include="Tracking\TrackedDeviceManager.cs" />
    <Compile Include="Tracking\TrackedDeviceState.cs" />
    <Compile Include="Tracking\TrackedDeviceRole.cs" />
    <Compile Include="UI\AvatarListFlowCoordinator.cs" />
    <Compile Include="UI\AvatarListViewController.cs" />
    <Compile Include="UI\MirrorViewController.cs" />
    <Compile Include="UI\SettingsViewController.cs" />
    <Compile Include="Utilities\Settings.cs" />
    <Compile Include="Legacy\IKManager.cs" />
    <Compile Include="Legacy\IKManagerAdvanced.cs" />
  </ItemGroup>
  <ItemGroup>
    <EmbeddedResource Include="manifest.json" />
  </ItemGroup>
  <ItemGroup>
    <EmbeddedResource Include="Views\AvatarList.bsml" />
  </ItemGroup>
  <ItemGroup>
    <EmbeddedResource Include="Views\Settings.bsml" />
  </ItemGroup>
  <ItemGroup>
    <EmbeddedResource Include="Resources\icon.png" />
  </ItemGroup>
  <ItemGroup>
    <EmbeddedResource Include="Resources\mystery-man.png" />
  </ItemGroup>
  <ItemGroup>
    <EmbeddedResource Include="Resources\ban.png" />
  </ItemGroup>
  <ItemGroup />
  <Import Project="$(MSBuildToolsPath)\Microsoft.CSharp.targets" />
  <PropertyGroup>
    <AutomatedBuild>false</AutomatedBuild>
    <PostBuildEvent>if $(AutomatedBuild) equ false (
  if "$(BeatSaberDir)" neq "" (
    copy "$(TargetPath)" "$(BeatSaberDir)\Plugins"
    if "$(Configuration)" equ "Debug" (
      copy "$(TargetDir)$(TargetName).pdb" "$(BeatSaberDir)\Plugins"
    )
  )
)</PostBuildEvent>
  </PropertyGroup>
  <ProjectExtensions>
    <VisualStudio>
      <UserProperties manifest_1json__JsonSchema="" />
    </VisualStudio>
  </ProjectExtensions>
</Project><|MERGE_RESOLUTION|>--- conflicted
+++ resolved
@@ -148,12 +148,9 @@
     <Compile Include="BeatSaberEvents.cs" />
     <Compile Include="CustomAvatarsInstaller.cs" />
     <Compile Include="KeyboardInputHandler.cs" />
-<<<<<<< HEAD
     <Compile Include="Logging\ILoggerFactory.cs" />
     <Compile Include="Logging\IPALoggerFactory.cs" />
-=======
     <Compile Include="Lighting\LightingRig.cs" />
->>>>>>> 749c23b8
     <Compile Include="ShaderLoader.cs" />
     <Compile Include="UIInstaller.cs" />
     <Compile Include="UI\AvatarListItem.cs" />
@@ -178,27 +175,17 @@
     <Compile Include="Tracking\OpenVRWrapper.cs" />
     <Compile Include="PoseManager.cs" />
     <Compile Include="EventManager.cs" />
-<<<<<<< HEAD
-    <Compile Include="Utilities\FloatJsonConverter.cs" />
-    <Compile Include="Logging\ILogger.cs" />
-    <Compile Include="Logging\IPALogger.cs" />
-    <Compile Include="Utilities\PoseJsonConverter.cs" />
-    <Compile Include="Utilities\QuaternionJsonConverter.cs" />
-    <Compile Include="Utilities\ReflectionExtensions.cs" />
-    <Compile Include="Utilities\SettingsManager.cs" />
-    <Compile Include="Logging\UnityDebugLogger.cs" />
-    <Compile Include="Utilities\Vector2JsonConverter.cs" />
-    <Compile Include="Utilities\Vector3JsonConverter.cs" />
-=======
     <Compile Include="Utilities\Converters\FloatJsonConverter.cs" />
     <Compile Include="Utilities\Converters\PoseJsonConverter.cs" />
     <Compile Include="Utilities\Converters\QuaternionJsonConverter.cs" />
+    <Compile Include="Logging\ILogger.cs" />
+    <Compile Include="Logging\IPALogger.cs" />
     <Compile Include="Utilities\ReflectionExtensions.cs" />
     <Compile Include="Utilities\SettingsManager.cs" />
     <Compile Include="Utilities\Converters\Vector2JsonConverter.cs" />
     <Compile Include="Utilities\Converters\ColorJsonConverter.cs" />
     <Compile Include="Utilities\Converters\Vector3JsonConverter.cs" />
->>>>>>> 749c23b8
+    <Compile Include="Logging\UnityDebugLogger.cs" />
     <Compile Include="VRIKManager.cs" />
     <Compile Include="Plugin.cs" />
     <Compile Include="Properties\AssemblyInfo.cs" />
@@ -235,7 +222,6 @@
   <ItemGroup>
     <EmbeddedResource Include="Resources\ban.png" />
   </ItemGroup>
-  <ItemGroup />
   <Import Project="$(MSBuildToolsPath)\Microsoft.CSharp.targets" />
   <PropertyGroup>
     <AutomatedBuild>false</AutomatedBuild>
